--- conflicted
+++ resolved
@@ -18,19 +18,11 @@
       uses: actions/setup-python@v4
       with:
         python-version: '3.x'
-<<<<<<< HEAD
       - name: Install dependencies
         run: |
           python -m pip install --upgrade pip
-          pip install pytest flake8 black ruff
+          pip install pytest flake8 black ruff coverage
           pip install -e .
-=======
-    - name: Install dependencies
-      run: |
-        python -m pip install --upgrade pip
-        pip install pytest flake8 black coverage
-        pip install -e .
->>>>>>> 70b2bf0b
     - name: Commit formatted code
       if: github.event_name == 'push'
       env:
