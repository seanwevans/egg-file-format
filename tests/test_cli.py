import os
import sys

import pytest

sys.path.insert(0, os.path.abspath(os.path.dirname(os.path.dirname(__file__))))
import zipfile

import egg_cli  # noqa: E402


def test_build(monkeypatch, tmp_path, capsys):
    output = tmp_path / "demo.egg"
    monkeypatch.setattr(
        sys,
        "argv",
        [
            "egg_cli.py",
            "build",
            "--manifest",
            os.path.join("examples", "manifest.yaml"),
            "--output",
            str(output),
        ],
    )
    egg_cli.main()

<<<<<<< HEAD
    captured = capsys.readouterr()
    assert (
        "[build] Created"
        in captured.out
    )


=======
>>>>>>> c15f7b00
    assert output.is_file()
    with zipfile.ZipFile(output) as zf:
        names = zf.namelist()
    assert "hello.py" in names
    assert "hello.R" in names


def test_hatch(monkeypatch, capsys):
    monkeypatch.setattr(sys, "argv", ["egg_cli.py", "hatch"])
    egg_cli.main()
    captured = capsys.readouterr()
    assert "[hatch] Hatching egg... (placeholder)" in captured.out


def test_requires_subcommand(monkeypatch):
    monkeypatch.setattr(sys, "argv", ["egg_cli.py"])
    with pytest.raises(SystemExit) as exc:
        egg_cli.main()
    assert exc.value.code == 2


def test_help_without_subcommand(monkeypatch, capsys):
    monkeypatch.setattr(sys, "argv", ["egg_cli.py"])
    with pytest.raises(SystemExit):
        egg_cli.main()
    captured = capsys.readouterr()
    assert "usage:" in captured.out


def test_version_option(monkeypatch, capsys):
    monkeypatch.setattr(sys, "argv", ["egg_cli.py", "--version"])
    with pytest.raises(SystemExit):
        egg_cli.main()
    captured = capsys.readouterr()
    assert egg_cli.__version__ in captured.out<|MERGE_RESOLUTION|>--- conflicted
+++ resolved
@@ -25,7 +25,6 @@
     )
     egg_cli.main()
 
-<<<<<<< HEAD
     captured = capsys.readouterr()
     assert (
         "[build] Created"
@@ -33,8 +32,6 @@
     )
 
 
-=======
->>>>>>> c15f7b00
     assert output.is_file()
     with zipfile.ZipFile(output) as zf:
         names = zf.namelist()
