import os
import sys

import pytest

sys.path.insert(0, os.path.abspath(os.path.dirname(os.path.dirname(__file__))))
import zipfile

import egg_cli  # noqa: E402
import pytest

<<<<<<< HEAD

def test_build(monkeypatch, tmp_path):
    output = tmp_path / "demo.egg"
=======
def test_build(monkeypatch, capsys, tmp_path):
    manifest = tmp_path / "manifest.yaml"
    (tmp_path / "script.py").write_text("print('hi')")
    manifest.write_text(
        "name: t\ncells:\n- language: python\n  source: script.py\n"
    )
>>>>>>> 969afd9f
    monkeypatch.setattr(
        sys,
        "argv",
        [
            "egg_cli.py",
            "build",
            "--manifest",
<<<<<<< HEAD
            os.path.join("examples", "manifest.yaml"),
            "--output",
            str(output),
        ],
    )
    egg_cli.main()

    assert output.is_file()
    with zipfile.ZipFile(output) as zf:
        names = zf.namelist()
    assert "hello.py" in names
    assert "hello.R" in names

=======
            str(manifest),
            "--output",
            "out.egg",
        ],
    )
    egg_cli.main()
    captured = capsys.readouterr()
    assert "[build] Building egg... (placeholder)" in captured.out
    assert str((tmp_path / "script.py").resolve()) in captured.out
>>>>>>> 969afd9f

def test_hatch(monkeypatch, capsys):
    monkeypatch.setattr(sys, "argv", ["egg_cli.py", "hatch"])
    egg_cli.main()
    captured = capsys.readouterr()
    assert "[hatch] Hatching egg... (placeholder)" in captured.out

def test_requires_subcommand(monkeypatch):
    monkeypatch.setattr(sys, "argv", ["egg_cli.py"]) 
    with pytest.raises(SystemExit) as exc:
        egg_cli.main()
    assert exc.value.code == 2

def test_help_without_subcommand(monkeypatch, capsys):
    monkeypatch.setattr(sys, "argv", ["egg_cli.py"])
    with pytest.raises(SystemExit):
        egg_cli.main()
    captured = capsys.readouterr()
    assert "usage:" in captured.out

def test_version_option(monkeypatch, capsys):
    monkeypatch.setattr(sys, "argv", ["egg_cli.py", "--version"])
    with pytest.raises(SystemExit):
        egg_cli.main()
    captured = capsys.readouterr()
    assert egg_cli.__version__ in captured.out<|MERGE_RESOLUTION|>--- conflicted
+++ resolved
@@ -9,18 +9,9 @@
 import egg_cli  # noqa: E402
 import pytest
 
-<<<<<<< HEAD
 
 def test_build(monkeypatch, tmp_path):
     output = tmp_path / "demo.egg"
-=======
-def test_build(monkeypatch, capsys, tmp_path):
-    manifest = tmp_path / "manifest.yaml"
-    (tmp_path / "script.py").write_text("print('hi')")
-    manifest.write_text(
-        "name: t\ncells:\n- language: python\n  source: script.py\n"
-    )
->>>>>>> 969afd9f
     monkeypatch.setattr(
         sys,
         "argv",
@@ -28,7 +19,6 @@
             "egg_cli.py",
             "build",
             "--manifest",
-<<<<<<< HEAD
             os.path.join("examples", "manifest.yaml"),
             "--output",
             str(output),
@@ -42,17 +32,6 @@
     assert "hello.py" in names
     assert "hello.R" in names
 
-=======
-            str(manifest),
-            "--output",
-            "out.egg",
-        ],
-    )
-    egg_cli.main()
-    captured = capsys.readouterr()
-    assert "[build] Building egg... (placeholder)" in captured.out
-    assert str((tmp_path / "script.py").resolve()) in captured.out
->>>>>>> 969afd9f
 
 def test_hatch(monkeypatch, capsys):
     monkeypatch.setattr(sys, "argv", ["egg_cli.py", "hatch"])
