import os
import sys

import pytest

sys.path.insert(0, os.path.abspath(os.path.dirname(os.path.dirname(__file__))))
import zipfile

import egg_cli  # noqa: E402


def test_build(monkeypatch, tmp_path, capsys):
    output = tmp_path / "demo.egg"
    monkeypatch.setattr(
        sys,
        "argv",
        [
            "egg_cli.py",
            "build",
            "--manifest",
            os.path.join("examples", "manifest.yaml"),
            "--output",
            str(output),
        ],
    )
    egg_cli.main()

<<<<<<< HEAD
=======
    captured = capsys.readouterr()
    expected = f"[build] Building egg from examples/manifest.yaml -> {output}"
    assert expected in captured.out


>>>>>>> dbc9f02e
    assert output.is_file()
    with zipfile.ZipFile(output) as zf:
        names = zf.namelist()
    assert "hello.py" in names
    assert "hello.R" in names


def test_hatch(monkeypatch, capsys):
    monkeypatch.setattr(sys, "argv", ["egg_cli.py", "hatch"])
    egg_cli.main()
    captured = capsys.readouterr()
    assert "[hatch] Hatching egg... (placeholder)" in captured.out


def test_requires_subcommand(monkeypatch):
    monkeypatch.setattr(sys, "argv", ["egg_cli.py"])
    with pytest.raises(SystemExit) as exc:
        egg_cli.main()
    assert exc.value.code == 2


def test_help_without_subcommand(monkeypatch, capsys):
    monkeypatch.setattr(sys, "argv", ["egg_cli.py"])
    with pytest.raises(SystemExit):
        egg_cli.main()
    captured = capsys.readouterr()
    assert "usage:" in captured.out


def test_version_option(monkeypatch, capsys):
    monkeypatch.setattr(sys, "argv", ["egg_cli.py", "--version"])
    with pytest.raises(SystemExit):
        egg_cli.main()
    captured = capsys.readouterr()
    assert egg_cli.__version__ in captured.out<|MERGE_RESOLUTION|>--- conflicted
+++ resolved
@@ -25,14 +25,6 @@
     )
     egg_cli.main()
 
-<<<<<<< HEAD
-=======
-    captured = capsys.readouterr()
-    expected = f"[build] Building egg from examples/manifest.yaml -> {output}"
-    assert expected in captured.out
-
-
->>>>>>> dbc9f02e
     assert output.is_file()
     with zipfile.ZipFile(output) as zf:
         names = zf.namelist()
