import os
import sys
import zipfile
import hashlib
import yaml
import pytest
import logging
import subprocess

sys.path.insert(0, os.path.abspath(os.path.dirname(os.path.dirname(__file__))))
import egg_cli  # noqa: E402


def test_build(monkeypatch, tmp_path, caplog):
    output = tmp_path / "demo.egg"
    caplog.set_level(logging.INFO)
    monkeypatch.setattr(
        sys,
        "argv",
        [
            "egg_cli.py",
            "--verbose",
            "build",
            "--manifest",
            os.path.join("examples", "manifest.yaml"),
            "--output",
            str(output),
        ],
    )
    egg_cli.main()

    expected = (
        f"[build] Building egg from {os.path.join('examples', 'manifest.yaml')} "
        f"-> {output} (placeholder)"
    )
    assert expected in caplog.text

    assert output.is_file()
    with zipfile.ZipFile(output) as zf:
        names = zf.namelist()
    assert "hello.py" in names
    assert "hello.R" in names


def test_hatch(monkeypatch, tmp_path, caplog):
    egg_path = tmp_path / "demo.egg"

    # build an egg first
    monkeypatch.setattr(
        sys,
        "argv",
        [
            "egg_cli.py",
            "build",
            "--manifest",
            os.path.join("examples", "manifest.yaml"),
            "--output",
            str(egg_path),
        ],
    )
    egg_cli.main()

    calls: list[list[str]] = []

    def fake_run(cmd, check=True):
        calls.append(cmd)

    monkeypatch.setattr(subprocess, "run", fake_run)

    caplog.set_level(logging.INFO)
    monkeypatch.setattr(
        sys,
        "argv",
        ["egg_cli.py", "--verbose", "hatch", "--egg", str(egg_path)],
    )
    egg_cli.main()

    assert any(
        cmd[0] == sys.executable and cmd[1].endswith("hello.py") for cmd in calls
    )
    assert any(cmd[0] == "Rscript" and cmd[1].endswith("hello.R") for cmd in calls)
    assert f"[hatch] Completed running {egg_path}" in caplog.text


<<<<<<< HEAD
def test_hatch_bash(monkeypatch, tmp_path, caplog):
    """Hatching should invoke bash for bash cells."""
    script = tmp_path / "hello.sh"
    script.write_text("echo hi\n")
    manifest = tmp_path / "manifest.yaml"
    manifest.write_text(
        """
name: Example
description: desc
cells:
  - language: bash
    source: hello.sh
"""
    )
    egg_path = tmp_path / "demo.egg"

    # build the egg
    monkeypatch.setattr(
        sys,
        "argv",
        [
            "egg_cli.py",
            "build",
            "--manifest",
            str(manifest),
            "--output",
            str(egg_path),
        ],
    )
    egg_cli.main()

    calls: list[list[str]] = []

    def fake_run(cmd, check=True):
        calls.append(cmd)

    monkeypatch.setattr(subprocess, "run", fake_run)

    caplog.set_level(logging.INFO)
    monkeypatch.setattr(
        sys,
        "argv",
        ["egg_cli.py", "--verbose", "hatch", "--egg", str(egg_path)],
    )
    egg_cli.main()

    assert any(cmd[0] == "bash" and cmd[1].endswith("hello.sh") for cmd in calls)
    assert f"[hatch] Completed running {egg_path}" in caplog.text


def test_hatch_unknown_language(monkeypatch, tmp_path):
    """Unknown cell languages should produce a clear error."""
    src = tmp_path / "hello.foo"
    src.write_text("echo hi\n")
    manifest = tmp_path / "manifest.yaml"
    manifest.write_text(
        """
name: Example
description: desc
cells:
  - language: foo
    source: hello.foo
"""
    )
    egg_path = tmp_path / "demo.egg"
    # build
    monkeypatch.setattr(
        sys,
        "argv",
        [
            "egg_cli.py",
            "build",
            "--manifest",
            str(manifest),
            "--output",
            str(egg_path),
        ],
    )
    egg_cli.main()

    monkeypatch.setattr(subprocess, "run", lambda *a, **kw: None)
    monkeypatch.setattr(sys, "argv", ["egg_cli.py", "hatch", "--egg", str(egg_path)])
    with pytest.raises(SystemExit):
        egg_cli.main()


def test_requires_subcommand(monkeypatch):
=======
def test_requires_subcommand(monkeypatch, capsys):
>>>>>>> 0105eb1a
    monkeypatch.setattr(sys, "argv", ["egg_cli.py"])
    with pytest.raises(SystemExit) as exc:
        egg_cli.main()
    assert exc.value.code == 2
    captured = capsys.readouterr()
    assert "the following arguments are required: command" in captured.err


def test_help_without_subcommand(monkeypatch, capsys):
    monkeypatch.setattr(sys, "argv", ["egg_cli.py"])
    with pytest.raises(SystemExit):
        egg_cli.main()
    out = capsys.readouterr().err
    assert out.startswith("usage:")


def test_build_missing_source(monkeypatch, tmp_path):
    """Building should fail with a clear error when a source file is missing."""
    manifest = tmp_path / "manifest.yaml"
    manifest.write_text(
        """
name: Example
description: desc
cells:
  - language: python
    source: missing.py
"""
    )
    output = tmp_path / "demo.egg"
    monkeypatch.setattr(
        sys,
        "argv",
        [
            "egg_cli.py",
            "build",
            "--manifest",
            str(manifest),
            "--output",
            str(output),
        ],
    )
    with pytest.raises(FileNotFoundError) as exc:
        egg_cli.main()
    msg = str(exc.value)
    assert "missing.py" in msg
    assert str(manifest) in msg


def test_version_option(monkeypatch, capsys):
    monkeypatch.setattr(sys, "argv", ["egg_cli.py", "--version"])
    with pytest.raises(SystemExit):
        egg_cli.main()
    captured = capsys.readouterr()
    assert egg_cli.__version__ in captured.out


def test_verbose_after_subcommand(monkeypatch, tmp_path, caplog):
    """Global options like ``--verbose`` should work after subcommands."""
    output = tmp_path / "demo.egg"
    caplog.set_level(logging.INFO)
    monkeypatch.setattr(
        sys,
        "argv",
        [
            "egg_cli.py",
            "build",
            "--manifest",
            os.path.join("examples", "manifest.yaml"),
            "--output",
            str(output),
            "--verbose",
        ],
    )
    egg_cli.main()
    assert output.is_file()


def test_hashes_in_archive(monkeypatch, tmp_path):
    output = tmp_path / "demo.egg"
    monkeypatch.setattr(
        sys,
        "argv",
        [
            "egg_cli.py",
            "build",
            "--manifest",
            os.path.join("examples", "manifest.yaml"),
            "--output",
            str(output),
        ],
    )
    egg_cli.main()

    with zipfile.ZipFile(output) as zf:
        names = zf.namelist()
        assert "hashes.yaml" in names
        with zf.open("hashes.yaml") as f:
            hashes = yaml.safe_load(f)
        for name, digest in hashes.items():
            with zf.open(name) as fh:
                data = fh.read()
            assert hashlib.sha256(data).hexdigest() == digest


def test_deterministic_build(monkeypatch, tmp_path):
    base_args = [
        "egg_cli.py",
        "build",
        "--manifest",
        os.path.join("examples", "manifest.yaml"),
    ]

    out1 = tmp_path / "one.egg"
    out2 = tmp_path / "two.egg"

    monkeypatch.setattr(sys, "argv", base_args + ["--output", str(out1)])
    egg_cli.main()

    monkeypatch.setattr(sys, "argv", base_args + ["--output", str(out2)])
    egg_cli.main()

    assert out1.read_bytes() == out2.read_bytes()


def test_verify_subcommand(monkeypatch, tmp_path, caplog):
    output = tmp_path / "demo.egg"
    monkeypatch.setattr(
        sys,
        "argv",
        [
            "egg_cli.py",
            "build",
            "--manifest",
            os.path.join("examples", "manifest.yaml"),
            "--output",
            str(output),
        ],
    )
    egg_cli.main()

    caplog.set_level(logging.INFO)
    monkeypatch.setattr(
        sys,
        "argv",
        ["egg_cli.py", "--verbose", "verify", "--egg", str(output)],
    )
    egg_cli.main()
    assert f"[verify] {output} verified successfully" in caplog.text


def test_verify_failure(monkeypatch, tmp_path):
    output = tmp_path / "demo.egg"
    monkeypatch.setattr(
        sys,
        "argv",
        [
            "egg_cli.py",
            "build",
            "--manifest",
            os.path.join("examples", "manifest.yaml"),
            "--output",
            str(output),
        ],
    )
    egg_cli.main()

    # Corrupt the archive
    with zipfile.ZipFile(output, "r") as zf:
        contents = {name: zf.read(name) for name in zf.namelist()}
    contents["hello.py"] = b"print('tampered')\n"
    with zipfile.ZipFile(output, "w") as zf:
        for name, data in contents.items():
            info = zipfile.ZipInfo(name)
            info.date_time = (1980, 1, 1, 0, 0, 0)
            info.compress_type = zipfile.ZIP_DEFLATED
            zf.writestr(info, data)

    monkeypatch.setattr(
        sys,
        "argv",
        ["egg_cli.py", "verify", "--egg", str(output)],
    )
    with pytest.raises(SystemExit):
        egg_cli.main()<|MERGE_RESOLUTION|>--- conflicted
+++ resolved
@@ -82,7 +82,6 @@
     assert f"[hatch] Completed running {egg_path}" in caplog.text
 
 
-<<<<<<< HEAD
 def test_hatch_bash(monkeypatch, tmp_path, caplog):
     """Hatching should invoke bash for bash cells."""
     script = tmp_path / "hello.sh"
@@ -170,9 +169,6 @@
 
 
 def test_requires_subcommand(monkeypatch):
-=======
-def test_requires_subcommand(monkeypatch, capsys):
->>>>>>> 0105eb1a
     monkeypatch.setattr(sys, "argv", ["egg_cli.py"])
     with pytest.raises(SystemExit) as exc:
         egg_cli.main()
