--- conflicted
+++ resolved
@@ -26,15 +26,9 @@
     egg_cli.main()
 
     captured = capsys.readouterr()
-<<<<<<< HEAD
     expected = (
         f"[build] Building egg from {os.path.join('examples', 'manifest.yaml')} "
         f"-> {output} (placeholder)"
-=======
-    assert (
-        "[build] Created"
-        in captured.out
->>>>>>> da3b1ca0
     )
     assert expected in captured.out
 
