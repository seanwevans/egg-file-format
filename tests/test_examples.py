import os
import sys
from pathlib import Path
import logging
<<<<<<< HEAD
import zipfile
import subprocess
import shutil
=======
import pytest
>>>>>>> b2220979

sys.path.insert(0, os.path.abspath(os.path.dirname(os.path.dirname(__file__))))

import egg_cli  # noqa: E402
from egg.hashing import verify_archive  # noqa: E402

EXAMPLE_ADV_MANIFEST = (
    Path(__file__).resolve().parent.parent / "examples" / "advanced_manifest.yaml"
)

EXAMPLE_JULIA_MANIFEST = (
    Path(__file__).resolve().parent.parent / "examples" / "julia_manifest.yaml"
)


def test_build_advanced_manifest(monkeypatch, tmp_path, caplog):
    output = tmp_path / "advanced.egg"
    caplog.set_level(logging.INFO)
    monkeypatch.setattr(
        sys,
        "argv",
        [
            "egg_cli.py",
            "--verbose",
            "build",
            "--manifest",
            str(EXAMPLE_ADV_MANIFEST),
            "--output",
            str(output),
        ],
    )
    monkeypatch.setattr(egg_cli, "fetch_runtime_blocks", lambda m: [])
<<<<<<< HEAD
    egg_cli.main()

    assert output.is_file()
    assert verify_archive(output)
    with zipfile.ZipFile(output) as zf:
        names = zf.namelist()
    assert "manifest.yaml" in names
    assert "advanced_manifest.yaml" not in names
=======
    with pytest.raises(ValueError):
        egg_cli.main()
>>>>>>> b2220979


def test_build_julia_manifest(monkeypatch, tmp_path, caplog):
    output = tmp_path / "julia.egg"
    caplog.set_level(logging.INFO)
    monkeypatch.setattr(
        sys,
        "argv",
        [
            "egg_cli.py",
            "--verbose",
            "build",
            "--manifest",
            str(EXAMPLE_JULIA_MANIFEST),
            "--output",
            str(output),
        ],
    )
    egg_cli.main()

    assert output.is_file()
    assert verify_archive(output)


def test_hatch_custom_manifest_name(monkeypatch, tmp_path, caplog):
    script = tmp_path / "hello.py"
    script.write_text("print('hi')\n")

    manifest = tmp_path / "custom.yaml"
    manifest.write_text(
        """
name: Demo
description: desc
cells:
  - language: python
    source: hello.py
"""
    )
    egg_path = tmp_path / "demo.egg"

    monkeypatch.setattr(
        sys,
        "argv",
        [
            "egg_cli.py",
            "build",
            "--manifest",
            str(manifest),
            "--output",
            str(egg_path),
        ],
    )
    egg_cli.main()

    with zipfile.ZipFile(egg_path) as zf:
        assert "manifest.yaml" in zf.namelist()
        assert "custom.yaml" not in zf.namelist()

    calls: list[list[str]] = []

    def fake_run(cmd, check=True):
        calls.append(cmd)

    monkeypatch.setattr(subprocess, "run", fake_run)
    monkeypatch.setattr(shutil, "which", lambda cmd: cmd)
    caplog.set_level(logging.INFO)
    monkeypatch.setattr(
        sys,
        "argv",
        ["egg_cli.py", "--verbose", "hatch", "--egg", str(egg_path)],
    )
    egg_cli.main()

    assert any(
        cmd[0] == sys.executable and cmd[1].endswith("hello.py") for cmd in calls
    )
    assert f"[hatch] Completed running {egg_path}" in caplog.text<|MERGE_RESOLUTION|>--- conflicted
+++ resolved
@@ -2,13 +2,10 @@
 import sys
 from pathlib import Path
 import logging
-<<<<<<< HEAD
 import zipfile
 import subprocess
 import shutil
-=======
 import pytest
->>>>>>> b2220979
 
 sys.path.insert(0, os.path.abspath(os.path.dirname(os.path.dirname(__file__))))
 
@@ -41,8 +38,8 @@
         ],
     )
     monkeypatch.setattr(egg_cli, "fetch_runtime_blocks", lambda m: [])
-<<<<<<< HEAD
-    egg_cli.main()
+    with pytest.raises(ValueError):
+        egg_cli.main()
 
     assert output.is_file()
     assert verify_archive(output)
@@ -50,11 +47,6 @@
         names = zf.namelist()
     assert "manifest.yaml" in names
     assert "advanced_manifest.yaml" not in names
-=======
-    with pytest.raises(ValueError):
-        egg_cli.main()
->>>>>>> b2220979
-
 
 def test_build_julia_manifest(monkeypatch, tmp_path, caplog):
     output = tmp_path / "julia.egg"
