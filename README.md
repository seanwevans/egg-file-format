--- conflicted
+++ resolved
@@ -2,11 +2,7 @@
 
 
 [![Coverage](https://img.shields.io/badge/coverage-100%25-cyan)](https://img.shields.io)
-<<<<<<< HEAD
 [![Pylint](https://img.shields.io/badge/pylint-9.38%2F10-green)](https://pylint.pycqa.org/)
-=======
-[![Pylint](https://img.shields.io/badge/pylint-9.40%2F10-green)](https://pylint.pycqa.org/)
->>>>>>> 612c9ff2
 
 **egg** is a self-contained, portable, and executable document format for reproducible code, data, and results. Inspired by the egg metaphor—slow to build, instant to hatch—it aims to make notebooks in any language "just work" on any machine with zero configuration.
 
@@ -100,18 +96,11 @@
 ## CLI Overview
 
 ```bash
-<<<<<<< HEAD
 egg build  --manifest <file> --output <egg> [--precompute] [--signing-key <file>]
 egg hatch  --egg <egg> [--no-sandbox]
 egg verify --egg <egg> [--signing-key <file>]
 egg info   --egg <egg>
 egg languages
-=======
-egg build  --manifest <file> --output <egg> [--precompute] [--private-key <file>]
-egg hatch  --egg <egg> [--no-sandbox] [--public-key <file>]
-egg verify --egg <egg> [--public-key <file>]
-egg info   --egg <egg> [--public-key <file>]
->>>>>>> 612c9ff2
 ```
 
 Use `egg <command> -h` to see all options. Runtime commands and other settings can be configured via environment variables; see [Environment Variables](#environment-variables).
