--- conflicted
+++ resolved
@@ -52,13 +52,8 @@
 subcommands with a few options:
 
 ```bash
-<<<<<<< HEAD
 egg build --manifest <file> --output <egg> [--force]
 egg hatch --egg <egg> [--no-sandbox]
-=======
-egg build --manifest examples/manifest.yaml --output demo.egg
-egg hatch  # run an egg (placeholder)
->>>>>>> 29d07542
 ```
 
 Use `egg <command> -h` to see all options.
@@ -67,7 +62,6 @@
 
 Below is a minimal walkthrough using the placeholder implementation:
 
-<<<<<<< HEAD
 1. Prepare the demo manifest and sources found in `examples/`.
 2. Run the build command specifying the manifest and desired output:
 
@@ -80,11 +74,6 @@
    ```bash
    egg hatch --egg demo.egg
    ```
-=======
-```bash
-egg build --manifest examples/manifest.yaml --output demo.egg
-```
->>>>>>> 29d07542
 
 The builder reads `manifest.yaml`, gathers runtimes and assets, and emits the
 `demo.egg` file. For details about the resulting layout, see
