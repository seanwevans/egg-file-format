# 🥚 egg file format


[![Coverage](https://img.shields.io/badge/coverage-100%25-cyan)](https://img.shields.io)
[![Pylint](https://img.shields.io/badge/pylint-9.40%2F10-green)](https://pylint.pycqa.org/)

**egg** is a self-contained, portable, and executable document format for reproducible code, data, and results. Inspired by the egg metaphor—slow to build, instant to hatch—it aims to make notebooks in any language "just work" on any machine with zero configuration.

---

## Features

- **Self-contained:** Everything—code, data, runtimes, outputs—bundled in a single `.egg` file.
- **Multi-language:** Mix Python, APL, Julia, R, or custom VMs in one archive.
- **Zero-config:** Hatch an egg anywhere without installing dependencies.
- **Reproducible:** Deterministic build process ensures consistent results.
- **Secure:** Strong micro-VM sandboxing for untrusted code.
- **Scalable:** Designed for GB–TB scale data with instant loading.
- **Audit & provenance:** Full build logs and environment info baked in.

*This repository implements a minimal prototype with additional agents for fetching runtimes, sandboxing, precomputing outputs and deterministic chunking. The broader features above are planned for future releases.*

---

## Quick Start

Install the CLI and build the demo archive:

```bash
pip install -e .  # install in editable mode to load example plug-ins
egg build --manifest examples/manifest.yaml --output demo.egg --precompute
egg hatch --egg demo.egg
egg verify --egg demo.egg
egg info --egg demo.egg
```

For a Julia example see `examples/julia_manifest.yaml`.
A full manifest mixing twelve languages is provided in `examples/dozen_manifest.yaml`.

## Writing Plug-ins

Egg can be extended with custom Python modules. Implement a `register()`
function that either returns runtime commands or performs agent side effects.
Declare the module under `egg.runtimes` or `egg.agents` in
`pyproject.toml`. See [examples/](examples/) for sample plug-ins.

Install your plug-in like any other package and run the CLI with the
``-vv`` flag to confirm it loads:

```bash
pip install my-egg-plugin
egg -vv --help  # shows "[plugins] loaded ..." messages
```

## Advanced Usage

Egg discovers custom runtimes and agents via Python entry points. Add a
`register()` function in your package and list it under the appropriate
group in `pyproject.toml`:

```toml
[project.entry-points."egg.runtimes"]
cool = "mypkg.cool_runtime:register"

[project.entry-points."egg.agents"]
extra = "mypkg.extra_agent:register"
```

Running `egg -vv --help` will confirm that these plug-ins loaded.

The manifest `examples/advanced_manifest.yaml` demonstrates how to
declare dependencies and enable permissions:

```yaml
name: "Advanced Notebook"
description: "Example demonstrating dependencies, permissions, and mixed languages"
dependencies:
  - python:3.11
  - r:4.3
  - bash:5
permissions:
  network: true
  filesystem: true
```

It runs Python, Bash and R cells from the `examples/` directory. Build
and hatch it like so:

```bash
egg build --manifest examples/advanced_manifest.yaml --output advanced.egg --precompute
egg hatch --egg advanced.egg
```

---

## CLI Overview

```bash
egg build  --manifest <file> --output <egg> [--precompute] [--private-key <file>]
egg hatch  --egg <egg> [--no-sandbox] [--public-key <file>]
egg verify --egg <egg> [--public-key <file>]
egg info   --egg <egg> [--public-key <file>]
```

<<<<<<< HEAD
Use `egg <command> -h` to see all options. Runtime commands and other settings can be configured via environment variables; see [Environment Variables](#environment-variables).

### Environment Variables

| Variable | Description |
|----------|-------------|
| `EGG_CMD_PYTHON` | Command executed for Python cells |
| `EGG_CMD_R` | Command executed for R cells |
| `EGG_CMD_BASH` | Command executed for Bash cells |
| `EGG_SIGNING_KEY` | HMAC key used to sign `hashes.yaml` |
| `EGG_REGISTRY_URL` | Registry base URL for runtime downloads |
=======
Use `egg <command> -h` to see all options. Runtime commands can be overridden with `EGG_CMD_PYTHON`, `EGG_CMD_R`, or `EGG_CMD_BASH`. Keys for `hashes.yaml` can be supplied via `--private-key`/`--public-key` or the `EGG_PRIVATE_KEY`/`EGG_PUBLIC_KEY` environment variables.
>>>>>>> 062aea44

### Testing

```bash
pip install .       # installs the CLI
pip install -r requirements-dev.txt
pre-commit run --all-files
```
This formats code, lints with flake8 and pylint, runs tests with coverage,
and updates the README badges.

---

## More Documentation

- [AGENTS.md](AGENTS.md) – build pipeline and agent design
- [FORMAT.md](FORMAT.md) – egg file format specification
- [SECURITY.md](SECURITY.md) – sandboxing and threat model
- [ROADMAP.md](ROADMAP.md) – planned features
- [CONTRIBUTING.md](CONTRIBUTING.md) – how to contribute
- [CODE_OF_CONDUCT.md](CODE_OF_CONDUCT.md) – community expectations
- [CHANGELOG.md](CHANGELOG.md) – release notes

## Citation

If you use this project, cite it using the metadata in [CITATION.cff](CITATION.cff).

## License

MIT – see [LICENSE](LICENSE)

---

**egg.software** — "Hatch your world."<|MERGE_RESOLUTION|>--- conflicted
+++ resolved
@@ -102,7 +102,6 @@
 egg info   --egg <egg> [--public-key <file>]
 ```
 
-<<<<<<< HEAD
 Use `egg <command> -h` to see all options. Runtime commands and other settings can be configured via environment variables; see [Environment Variables](#environment-variables).
 
 ### Environment Variables
@@ -114,9 +113,6 @@
 | `EGG_CMD_BASH` | Command executed for Bash cells |
 | `EGG_SIGNING_KEY` | HMAC key used to sign `hashes.yaml` |
 | `EGG_REGISTRY_URL` | Registry base URL for runtime downloads |
-=======
-Use `egg <command> -h` to see all options. Runtime commands can be overridden with `EGG_CMD_PYTHON`, `EGG_CMD_R`, or `EGG_CMD_BASH`. Keys for `hashes.yaml` can be supplied via `--private-key`/`--public-key` or the `EGG_PRIVATE_KEY`/`EGG_PUBLIC_KEY` environment variables.
->>>>>>> 062aea44
 
 ### Testing
 
