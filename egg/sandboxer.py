--- conflicted
+++ resolved
@@ -61,13 +61,9 @@
         if lang in images:
             continue
         img_dir = base / f"{lang}-image"
-<<<<<<< HEAD
+
         build_microvm_image(lang, img_dir)
-=======
-        img_dir.mkdir(parents=True, exist_ok=True)
-        config_path = img_dir / "microvm.json"
-        config_path.write_text(json.dumps({"language": lang}))
->>>>>>> 134a585d
+
         logger.info("[sandboxer] prepared %s image at %s", lang, img_dir)
         images[lang] = img_dir
     return images