--- conflicted
+++ resolved
@@ -144,11 +144,8 @@
     if argv is None:  # pragma: no cover - convenience for __main__
         argv = sys.argv[1:]
 
-<<<<<<< HEAD
     check_platform()
-=======
     load_plugins()
->>>>>>> a8b5916d
 
     global_parser = argparse.ArgumentParser(add_help=False)
     global_parser.add_argument(
