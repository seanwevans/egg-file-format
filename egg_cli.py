--- conflicted
+++ resolved
@@ -1,27 +1,13 @@
 import argparse
 from pathlib import Path
-__version__ = "0.1.0"
-
 from egg.composer import compose
 
 __version__ = "0.1.0"
-
-<<<<<<< HEAD
-    Parameters
-    ----------
-    args : argparse.Namespace
-        Parsed CLI arguments with ``manifest`` and ``output`` attributes.
-    """
-
-    print(f"[build] Building egg from {args.manifest} -> {args.output} (placeholder)")
-=======
 
 def build(args: argparse.Namespace) -> None:
     """Build an egg file from sources."""
     compose(args.manifest, args.output)
     print(f"[build] Building egg from {args.manifest} -> {args.output}")
-
->>>>>>> 663f3838
 
 def hatch(args: argparse.Namespace) -> None:
     """Hatch (run) an egg file."""
