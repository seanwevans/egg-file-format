import argparse
from pathlib import Path
from egg.composer import compose

<<<<<<< HEAD
__version__ = "0.1.0"

=======
from egg import compose

__version__ = "0.1.0"

>>>>>>> da3b1ca0

def build(args: argparse.Namespace) -> None:
    """Build an egg file from sources."""
    manifest = Path(args.manifest)
    output = Path(args.output)

    if output.exists() and not args.force:
        raise FileExistsError(f"{output} already exists. Use --force to overwrite.")

<<<<<<< HEAD
    manifest = Path(args.manifest)
    output = Path(args.output)

    if output.exists() and not args.force:
        raise SystemExit(f"{output} exists. Use --force to overwrite.")

    from egg import compose

    compose(manifest, output)

    print(f"[build] Building egg from {manifest} -> {output} (placeholder)")
=======
    compose(manifest, output)
    print(f"[build] Created {output}")
>>>>>>> da3b1ca0


def hatch(args: argparse.Namespace) -> None:
    """Hatch (run) an egg file."""
    print(f"[hatch] Hatching {args.egg} (placeholder)")
    
    compose(Path(args.manifest), Path(args.output))
    print("[build] Building egg from manifest.yaml -> out.egg (placeholder)")


def hatch(_args: argparse.Namespace) -> None:
    """Hatch (run) an egg file."""
    print("[hatch] Hatching egg... (placeholder)")



def main() -> None:
    """Entry point for the ``egg`` command line interface."""
    parser = argparse.ArgumentParser(description="Egg builder and hatcher CLI")
    subparsers = parser.add_subparsers(dest="command")

    parser.add_argument(
        "--version",
        action="version",
        version=f"%(prog)s {__version__}",
        help="Show program version and exit",
    )

    parser_build = subparsers.add_parser("build", help="Build an egg file")

    parser_build.add_argument(
        "-m",
        "--manifest",
        default="manifest.yaml",
        help="Path to manifest YAML file",
    )
    parser_build.add_argument(
        "-o",
        "--output",
        default="out.egg",
        help="Path for output egg file",
    )
    parser_build.add_argument(
        "-f",
        "--force",
        action="store_true",
        help="Overwrite output if it exists",
    )
    parser_build.set_defaults(func=build)

    parser_hatch = subparsers.add_parser("hatch", help="Hatch an egg file")
    parser_hatch.add_argument("-e", "--egg", default="out.egg", help="Egg file to hatch")
    parser_hatch.add_argument("--no-sandbox", action="store_true", help="Run without sandbox (unsafe)")
    parser_hatch.set_defaults(func=hatch)

    args = parser.parse_args()
    if hasattr(args, "func"):
        args.func(args)
    else:
        parser.print_help()
        parser.exit(2)


if __name__ == "__main__":
    main()<|MERGE_RESOLUTION|>--- conflicted
+++ resolved
@@ -2,15 +2,8 @@
 from pathlib import Path
 from egg.composer import compose
 
-<<<<<<< HEAD
 __version__ = "0.1.0"
 
-=======
-from egg import compose
-
-__version__ = "0.1.0"
-
->>>>>>> da3b1ca0
 
 def build(args: argparse.Namespace) -> None:
     """Build an egg file from sources."""
@@ -20,7 +13,6 @@
     if output.exists() and not args.force:
         raise FileExistsError(f"{output} already exists. Use --force to overwrite.")
 
-<<<<<<< HEAD
     manifest = Path(args.manifest)
     output = Path(args.output)
 
@@ -32,10 +24,6 @@
     compose(manifest, output)
 
     print(f"[build] Building egg from {manifest} -> {output} (placeholder)")
-=======
-    compose(manifest, output)
-    print(f"[build] Created {output}")
->>>>>>> da3b1ca0
 
 
 def hatch(args: argparse.Namespace) -> None:
