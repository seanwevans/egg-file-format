--- conflicted
+++ resolved
@@ -13,11 +13,9 @@
 from egg.composer import compose
 from egg.hashing import verify_archive
 from egg.manifest import load_manifest
-<<<<<<< HEAD
 from egg.sandboxer import prepare_images
-=======
 from egg.runtime_fetcher import fetch_runtime_blocks
->>>>>>> 6041cd8b
+
 
 __version__ = "0.1.0"
 
