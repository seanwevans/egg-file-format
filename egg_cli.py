import argparse

__version__ = "0.1.0"


def build(_args: argparse.Namespace) -> None:
    """Build an egg file from sources.

    Args:
        _args: Parsed command line arguments for the ``build`` subcommand. The
            current placeholder does not expect any specific options.

    Returns:
        None. Prints a placeholder message to indicate the command ran.
    """
    print("[build] Building egg... (placeholder)")


def hatch(_args: argparse.Namespace) -> None:
    """Hatch (run) an egg file.

    Args:
        _args: Parsed command line arguments for the ``hatch`` subcommand. This
            placeholder function ignores additional options.

    Returns:
        None. Prints a placeholder message indicating an egg would hatch.
    """
    print("[hatch] Hatching egg... (placeholder)")


def main() -> None:
    """Entry point for the ``egg`` command line interface.

    Parses arguments and dispatches to the appropriate subcommand. The function
    exits after running the selected command or printing help information.

    Returns:
        None.
    """
    parser = argparse.ArgumentParser(description="Egg builder and hatcher CLI")
<<<<<<< HEAD
    subparsers = parser.add_subparsers(dest="command", required=True)
=======
    parser.add_argument(
        "--version",
        action="version",
        version=f"%(prog)s {__version__}",
        help="Show program version and exit",
    )
    subparsers = parser.add_subparsers(dest="command")
>>>>>>> 5fba693c

    parser_build = subparsers.add_parser("build", help="Build an egg file")
    parser_build.set_defaults(func=build)

    parser_hatch = subparsers.add_parser("hatch", help="Hatch an egg file")
    parser_hatch.set_defaults(func=hatch)

    args = parser.parse_args()
<<<<<<< HEAD
    args.func(args)
=======
    if hasattr(args, "func"):
        args.func(args)
    else:
        parser.print_help()
        parser.exit()
>>>>>>> 5fba693c


if __name__ == "__main__":
    main()<|MERGE_RESOLUTION|>--- conflicted
+++ resolved
@@ -39,17 +39,15 @@
         None.
     """
     parser = argparse.ArgumentParser(description="Egg builder and hatcher CLI")
-<<<<<<< HEAD
+
     subparsers = parser.add_subparsers(dest="command", required=True)
-=======
+
     parser.add_argument(
         "--version",
         action="version",
         version=f"%(prog)s {__version__}",
         help="Show program version and exit",
     )
-    subparsers = parser.add_subparsers(dest="command")
->>>>>>> 5fba693c
 
     parser_build = subparsers.add_parser("build", help="Build an egg file")
     parser_build.set_defaults(func=build)
@@ -58,15 +56,13 @@
     parser_hatch.set_defaults(func=hatch)
 
     args = parser.parse_args()
-<<<<<<< HEAD
-    args.func(args)
-=======
+
     if hasattr(args, "func"):
         args.func(args)
     else:
         parser.print_help()
         parser.exit()
->>>>>>> 5fba693c
+
 
 
 if __name__ == "__main__":
