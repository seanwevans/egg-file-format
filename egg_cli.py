import argparse
from pathlib import Path
from egg.composer import compose

from egg import compose

__version__ = "0.1.0"


def build(args: argparse.Namespace) -> None:
    """Build an egg file from sources."""
<<<<<<< HEAD
    manifest = Path(args.manifest)
    output = Path(args.output)

    if output.exists() and not args.force:
        raise FileExistsError(f"{output} already exists. Use --force to overwrite.")

    compose(manifest, output)
    print(f"[build] Created {output}")


def hatch(args: argparse.Namespace) -> None:
    """Hatch (run) an egg file."""
    print(f"[hatch] Hatching {args.egg} (placeholder)")
=======
    compose(Path(args.manifest), Path(args.output))
    print("[build] Building egg from manifest.yaml -> out.egg (placeholder)")


def hatch(_args: argparse.Namespace) -> None:
    """Hatch (run) an egg file."""
    print("[hatch] Hatching egg... (placeholder)")

>>>>>>> c15f7b00


def main() -> None:
    """Entry point for the ``egg`` command line interface."""
    parser = argparse.ArgumentParser(description="Egg builder and hatcher CLI")
    subparsers = parser.add_subparsers(dest="command")

    parser.add_argument(
        "--version",
        action="version",
        version=f"%(prog)s {__version__}",
        help="Show program version and exit",
    )

    parser_build = subparsers.add_parser("build", help="Build an egg file")
<<<<<<< HEAD
    parser_build.add_argument(
        "-m",
        "--manifest",
        default="manifest.yaml",
        help="Path to manifest YAML file",
    )
    parser_build.add_argument(
        "-o",
        "--output",
        default="out.egg",
        help="Path for output egg file",
    )
    parser_build.add_argument(
        "-f",
        "--force",
        action="store_true",
        help="Overwrite output if it exists",
    )
=======
    parser_build.add_argument("-m", "--manifest", default="manifest.yaml", help="Path to manifest YAML file")
    parser_build.add_argument("-o", "--output", default="out.egg", help="Path for output egg file")
    parser_build.add_argument("-f", "--force", action="store_true", help="Overwrite output if it exists")
>>>>>>> c15f7b00
    parser_build.set_defaults(func=build)

    parser_hatch = subparsers.add_parser("hatch", help="Hatch an egg file")
    parser_hatch.add_argument("-e", "--egg", default="out.egg", help="Egg file to hatch")
    parser_hatch.add_argument("--no-sandbox", action="store_true", help="Run without sandbox (unsafe)")
    parser_hatch.set_defaults(func=hatch)

    args = parser.parse_args()
    if hasattr(args, "func"):
        args.func(args)
    else:
        parser.print_help()
        parser.exit(2)


if __name__ == "__main__":
    main()<|MERGE_RESOLUTION|>--- conflicted
+++ resolved
@@ -9,7 +9,6 @@
 
 def build(args: argparse.Namespace) -> None:
     """Build an egg file from sources."""
-<<<<<<< HEAD
     manifest = Path(args.manifest)
     output = Path(args.output)
 
@@ -23,7 +22,7 @@
 def hatch(args: argparse.Namespace) -> None:
     """Hatch (run) an egg file."""
     print(f"[hatch] Hatching {args.egg} (placeholder)")
-=======
+    
     compose(Path(args.manifest), Path(args.output))
     print("[build] Building egg from manifest.yaml -> out.egg (placeholder)")
 
@@ -32,7 +31,6 @@
     """Hatch (run) an egg file."""
     print("[hatch] Hatching egg... (placeholder)")
 
->>>>>>> c15f7b00
 
 
 def main() -> None:
@@ -48,7 +46,7 @@
     )
 
     parser_build = subparsers.add_parser("build", help="Build an egg file")
-<<<<<<< HEAD
+
     parser_build.add_argument(
         "-m",
         "--manifest",
@@ -67,11 +65,6 @@
         action="store_true",
         help="Overwrite output if it exists",
     )
-=======
-    parser_build.add_argument("-m", "--manifest", default="manifest.yaml", help="Path to manifest YAML file")
-    parser_build.add_argument("-o", "--output", default="out.egg", help="Path for output egg file")
-    parser_build.add_argument("-f", "--force", action="store_true", help="Overwrite output if it exists")
->>>>>>> c15f7b00
     parser_build.set_defaults(func=build)
 
     parser_hatch = subparsers.add_parser("hatch", help="Hatch an egg file")
